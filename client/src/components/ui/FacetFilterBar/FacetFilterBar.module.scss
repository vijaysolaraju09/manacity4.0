@reference "../../../styles/main.css";
@import "../../../styles/variables";

.bar {
  position: sticky;
  top: 0;
  z-index: 10;
  background: var(--color-card);
  padding: 0.75rem;
  display: flex;
  flex-direction: column;
  gap: 0.5rem;
  border-bottom: 1px solid var(--color-border);
  width: 100%;
}


.controls {
  display: flex;
  gap: 0.5rem;
  flex-wrap: wrap;

  input,
  select {
    padding: 0.5rem 0.75rem;
    border: 1px solid var(--color-border);
    border-radius: 6px;
    flex: 1;
    min-width: 140px;
  }
}

.openNowContainer {
  display: inline-flex;
  align-items: center;
  gap: 0.75rem;
  padding: 0.35rem 0.5rem;
  border-radius: 999px;
  background: linear-gradient(135deg, rgba(37, 99, 235, 0.08), rgba(59, 130, 246, 0.18));
  border: 1px solid rgba(59, 130, 246, 0.25);
  box-shadow: 0 10px 20px rgba(15, 23, 42, 0.08);
}

.openNowLabel {
  font-size: 0.85rem;
  font-weight: 600;
  text-transform: uppercase;
  letter-spacing: 0.08em;
  color: #0f172a;
  white-space: nowrap;
}

.checkboxWrapper {
<<<<<<< HEAD
  position: relative;
=======
>>>>>>> 54c9ea1f
  display: inline-flex;
  align-items: center;
}

.checkboxWrapper input[type="checkbox"] {
  visibility: hidden;
  display: none;
}

<<<<<<< HEAD
.toggle {
  position: relative;
  display: block;
  width: 42px;
  height: 24px;
  cursor: pointer;
  -webkit-tap-highlight-color: transparent;
  transform: translate3d(0, 0, 0);
}

.toggle::before {
=======
.rocker {
  display: inline-block;
  position: relative;
  font-size: 2em;
  font-weight: 700;
  text-transform: uppercase;
  color: #888;
  width: 7em;
  height: 4em;
  overflow: hidden;
  border-bottom: 0.5em solid #eee;
}

.rockerSmall {
  font-size: 0.75em;
}

.rocker::before {
  content: "";
  position: absolute;
  top: 0.5em;
  left: 0;
  right: 0;
  bottom: 0;
  background-color: #999;
  border: 0.5em solid #eee;
  border-bottom: 0;
}

.switchLeft,
.switchRight {
  cursor: pointer;
  position: absolute;
  display: flex;
  align-items: center;
  justify-content: center;
  height: 2.5em;
  width: 3em;
  transition: 0.2s;
  user-select: none;
}

.switchLeft {
  height: 2.4em;
  width: 2.75em;
  left: 0.85em;
  bottom: 0.4em;
  background-color: #ddd;
  transform: rotate(15deg) skewX(15deg);
}

.switchRight {
  right: 0.5em;
  bottom: 0;
  background-color: #bd5757;
  color: #fff;
}

.switchLeft::before,
.switchRight::before {
>>>>>>> 54c9ea1f
  content: "";
  position: relative;
  top: 1px;
  left: 1px;
  width: 40px;
  height: 22px;
  display: block;
  background: #c8ccd4;
  border-radius: 12px;
  transition: background 0.2s ease;
}

.toggleThumb {
  position: absolute;
<<<<<<< HEAD
  top: 0;
  left: 0;
  width: 24px;
  height: 24px;
  display: block;
  background: #fff;
  border-radius: 50%;
  box-shadow: 0 2px 6px rgba(154, 153, 153, 0.75);
  transition: all 0.2s ease;
}

.toggleThumb svg {
  margin: 7px;
  fill: none;
}

.toggleThumb path {
  stroke: #c8ccd4;
  stroke-width: 2;
  stroke-linecap: round;
  stroke-linejoin: round;
  stroke-dasharray: 24;
  stroke-dashoffset: 0;
  transition: all 0.5s linear;
}

.checkboxWrapper input[type="checkbox"]:checked + .toggle::before {
  background: #52d66b;
}

.checkboxWrapper input[type="checkbox"]:checked + .toggle .toggleThumb {
  transform: translateX(18px);
}

.checkboxWrapper input[type="checkbox"]:checked + .toggle .toggleThumb path {
  stroke: #52d66b;
  stroke-dasharray: 25;
  stroke-dashoffset: 25;
=======
  width: 0.4em;
  height: 2.45em;
  bottom: -0.45em;
  background-color: #ccc;
  transform: skewY(-65deg);
}

.switchLeft::before {
  left: -0.4em;
}

.switchRight::before {
  right: -0.375em;
  background-color: transparent;
  transform: skewY(65deg);
}

.checkboxWrapper input:checked + .switchLeft {
  background-color: #0084d0;
  color: #fff;
  bottom: 0;
  left: 0.5em;
  height: 2.5em;
  width: 3em;
  transform: rotate(0deg) skewX(0deg);
}

.checkboxWrapper input:checked + .switchLeft::before {
  background-color: transparent;
  width: 3.0833em;
}

.checkboxWrapper input:checked + .switchLeft + .switchRight {
  background-color: #ddd;
  color: #888;
  bottom: 0.4em;
  right: 0.8em;
  height: 2.4em;
  width: 2.75em;
  transform: rotate(-15deg) skewX(-15deg);
}

.checkboxWrapper input:checked + .switchLeft + .switchRight::before {
  background-color: #ccc;
}

.checkboxWrapper input:focus + .switchLeft {
  color: #333;
}

.checkboxWrapper input:checked:focus + .switchLeft {
  color: #fff;
}

.checkboxWrapper input:focus + .switchLeft + .switchRight {
  color: #fff;
}

.checkboxWrapper input:checked:focus + .switchLeft + .switchRight {
  color: #333;
>>>>>>> 54c9ea1f
}

@media (min-width: 640px) {
  .openNowContainer {
    flex: 0 0 auto;
  }
}<|MERGE_RESOLUTION|>--- conflicted
+++ resolved
@@ -51,10 +51,7 @@
 }
 
 .checkboxWrapper {
-<<<<<<< HEAD
-  position: relative;
-=======
->>>>>>> 54c9ea1f
+  position: relative;
   display: inline-flex;
   align-items: center;
 }
@@ -64,7 +61,6 @@
   display: none;
 }
 
-<<<<<<< HEAD
 .toggle {
   position: relative;
   display: block;
@@ -76,7 +72,6 @@
 }
 
 .toggle::before {
-=======
 .rocker {
   display: inline-block;
   position: relative;
@@ -137,7 +132,6 @@
 
 .switchLeft::before,
 .switchRight::before {
->>>>>>> 54c9ea1f
   content: "";
   position: relative;
   top: 1px;
@@ -152,7 +146,6 @@
 
 .toggleThumb {
   position: absolute;
-<<<<<<< HEAD
   top: 0;
   left: 0;
   width: 24px;
@@ -191,7 +184,6 @@
   stroke: #52d66b;
   stroke-dasharray: 25;
   stroke-dashoffset: 25;
-=======
   width: 0.4em;
   height: 2.45em;
   bottom: -0.45em;
@@ -252,7 +244,6 @@
 
 .checkboxWrapper input:checked:focus + .switchLeft + .switchRight {
   color: #333;
->>>>>>> 54c9ea1f
 }
 
 @media (min-width: 640px) {
