import { useId } from 'react';

import styles from './FacetFilterBar.module.scss';

interface Props {
  search: string;
  onSearch: (v: string) => void;
  location: string;
  locations: string[];
  onLocationChange: (v: string) => void;
  category: string;
  categories: string[];
  onCategoryChange: (v: string) => void;
  openOnly: boolean;
  onOpenChange: (v: boolean) => void;
}

const FacetFilterBar = ({
  search,
  onSearch,
  location,
  locations,
  onLocationChange,
  category,
  categories,
  onCategoryChange,
  openOnly,
  onOpenChange,
}: Props) => {
  const openToggleId = useId();

  return (
    <div className={styles.bar}>
      <div className={styles.controls}>
        <input
          type="text"
          placeholder="Search shops..."
          value={search}
          onChange={(e) => onSearch(e.target.value)}
        />
        <select value={location} onChange={(e) => onLocationChange(e.target.value)}>
          <option value="">All locations</option>
          {locations.map((loc) => (
            <option key={loc} value={loc}>
              {loc}
            </option>
          ))}
        </select>
        <select value={category} onChange={(e) => onCategoryChange(e.target.value)}>
          <option value="">All categories</option>
          {categories.map((c) => (
            <option key={c} value={c}>
              {c}
            </option>
          ))}
        </select>
        <div className={styles.openNowContainer}>
          <span className={styles.openNowLabel}>Open now</span>
          <div className={styles.checkboxWrapper}>
<<<<<<< HEAD
            <input
              id={openToggleId}
              type="checkbox"
              checked={openOnly}
              onChange={(e) => onOpenChange(e.target.checked)}
              aria-label="Toggle open shops only"
            />
            <label className={styles.toggle} htmlFor={openToggleId}>
              <span className={styles.toggleThumb}>
                <svg width="10" height="10" viewBox="0 0 10 10" aria-hidden="true">
                  <path d="M5,1 L5,1 C2.790861,1 1,2.790861 1,5 L1,5 C1,7.209139 2.790861,9 5,9 L5,9 C7.209139,9 9,7.209139 9,5 L9,5 C9,2.790861 7.209139,1 5,1 L5,9 L5,1 Z" />
                </svg>
              </span>
=======
            <label className={`${styles.rocker} ${styles.rockerSmall}`} htmlFor={openToggleId}>
              <input
                id={openToggleId}
                type="checkbox"
                checked={openOnly}
                onChange={(e) => onOpenChange(e.target.checked)}
                aria-label="Toggle open shops only"
              />
              <span className={styles.switchLeft}>Yes</span>
              <span className={styles.switchRight}>No</span>
>>>>>>> 54c9ea1f
            </label>
          </div>
        </div>
      </div>
    </div>
  );
};

export default FacetFilterBar;
<|MERGE_RESOLUTION|>--- conflicted
+++ resolved
@@ -57,7 +57,6 @@
         <div className={styles.openNowContainer}>
           <span className={styles.openNowLabel}>Open now</span>
           <div className={styles.checkboxWrapper}>
-<<<<<<< HEAD
             <input
               id={openToggleId}
               type="checkbox"
@@ -71,7 +70,6 @@
                   <path d="M5,1 L5,1 C2.790861,1 1,2.790861 1,5 L1,5 C1,7.209139 2.790861,9 5,9 L5,9 C7.209139,9 9,7.209139 9,5 L9,5 C9,2.790861 7.209139,1 5,1 L5,9 L5,1 Z" />
                 </svg>
               </span>
-=======
             <label className={`${styles.rocker} ${styles.rockerSmall}`} htmlFor={openToggleId}>
               <input
                 id={openToggleId}
@@ -82,7 +80,6 @@
               />
               <span className={styles.switchLeft}>Yes</span>
               <span className={styles.switchRight}>No</span>
->>>>>>> 54c9ea1f
             </label>
           </div>
         </div>
