.page {
  min-height: 100dvh;
  display: flex;
  flex-direction: column;
  gap: 1.5rem;
  padding: clamp(1rem, 4vw, 2.5rem);
  background-color: var(--background);
}

.header {
  display: flex;
  align-items: center;
  justify-content: space-between;
  gap: 1rem;
}

.title {
  margin: 0;
  font-size: clamp(1.75rem, 3vw, 2.25rem);
  font-weight: 700;
  color: var(--color-text);
}

.refreshButton {
  display: inline-flex;
  align-items: center;
  gap: 0.5rem;
  padding: 0.5rem 1rem;
  border-radius: 0.75rem;
  border: 1px solid rgba(148, 163, 184, 0.4);
  background-color: rgba(148, 163, 184, 0.12);
  color: var(--color-text);
  font-weight: 600;
  cursor: pointer;
  transition: background-color 0.2s ease;
}

.refreshButton:disabled {
  opacity: 0.6;
  cursor: progress;
<<<<<<< HEAD
}

.refreshButton:not(:disabled):hover {
  background-color: rgba(148, 163, 184, 0.2);
}

.tabs {
  display: flex;
  flex-wrap: wrap;
  gap: 0.75rem;
}

.tab,
.activeTab {
  border: 1px solid rgba(148, 163, 184, 0.4);
  border-radius: 999px;
  padding: 0.4rem 1.2rem;
  background: transparent;
  color: rgba(15, 23, 42, 0.7);
  font-weight: 600;
  cursor: pointer;
  transition: background-color 0.2s ease, color 0.2s ease;
}

.activeTab {
  background-color: rgba(var(--color-primary-rgb), 0.12);
  color: var(--color-primary);
}

.tabContent {
  flex: 1;
}

.skeletonGrid {
  display: grid;
  gap: clamp(1rem, 2.5vw, 1.75rem);
  grid-template-columns: repeat(auto-fit, minmax(260px, 1fr));
}

.skeletonCard {
  height: 320px;
  border-radius: 1.25rem;
  background: linear-gradient(90deg, rgba(226, 232, 240, 0.55), rgba(241, 245, 249, 0.9), rgba(226, 232, 240, 0.55));
  background-size: 200% 100%;
  animation: shimmer 1.5s ease-in-out infinite;
  border: 1px solid rgba(148, 163, 184, 0.35);
  box-shadow: 0 12px 28px rgba(15, 23, 42, 0.06);
}

.feedbackCard {
  border-radius: 1rem;
  border: 1px solid rgba(148, 163, 184, 0.35);
  padding: clamp(1.5rem, 3vw, 2.5rem);
  background: rgba(255, 255, 255, 0.7);
  text-align: center;
  color: rgba(15, 23, 42, 0.75);
  box-shadow: 0 18px 32px rgba(15, 23, 42, 0.08);
}

.feedbackCard h3 {
  margin-top: 0;
  margin-bottom: 0.5rem;
  font-size: 1.15rem;
  color: var(--color-text);
}

.feedbackCard p {
  margin: 0;
  color: rgba(15, 23, 42, 0.65);
}

.gridHeader {
  display: flex;
  flex-wrap: wrap;
  gap: 1.5rem;
  justify-content: space-between;
  align-items: flex-start;
  margin-bottom: 0.75rem;
}

.gridHeader h3 {
  margin: 0;
  font-size: 1.15rem;
  color: var(--color-text);
}

.gridHeader p {
  margin: 0.35rem 0 0;
  font-size: 0.9rem;
  color: rgba(15, 23, 42, 0.6);
}

.gridHints {
  display: flex;
  flex-wrap: wrap;
  gap: 0.75rem;
  color: rgba(15, 23, 42, 0.6);
}

.gridHints span {
  display: inline-flex;
  align-items: center;
  gap: 0.35rem;
  padding: 0.35rem 0.75rem;
  border-radius: 0.85rem;
  background: rgba(var(--color-primary-rgb), 0.08);
  border: 1px solid rgba(var(--color-primary-rgb), 0.2);
}

.cardsGrid {
  display: grid;
  gap: clamp(1rem, 2.5vw, 1.75rem);
  grid-template-columns: repeat(auto-fit, minmax(260px, 1fr));
}

.card {
  display: flex;
  flex-direction: column;
  background: var(--color-surface, #ffffff);
  border-radius: 1.25rem;
  border: 1px solid rgba(148, 163, 184, 0.26);
  overflow: hidden;
  box-shadow: 0 18px 36px rgba(15, 23, 42, 0.08);
}

.cardMedia {
  min-height: 180px;
  background: #eff3ff center/cover no-repeat;
  position: relative;
}

.highlightBadge {
  position: absolute;
  top: 0.85rem;
  left: 0.85rem;
  background: rgba(255, 255, 255, 0.85);
  color: var(--color-primary);
  border-radius: 999px;
  padding: 0.2rem 0.6rem;
  font-size: 0.75rem;
  font-weight: 600;
  border: 1px solid rgba(var(--color-primary-rgb), 0.25);
}

.cardBody {
  padding: 1.1rem 1.2rem 0.9rem;
  display: flex;
  flex-direction: column;
  gap: 0.6rem;
}

.cardChips {
  display: flex;
  flex-wrap: wrap;
  gap: 0.4rem;
}

.categoryChip,
.entryChip,
.stageBadge {
  display: inline-flex;
  align-items: center;
  gap: 0.35rem;
  padding: 0.35rem 0.85rem;
  border-radius: 999px;
  font-size: 0.8rem;
  font-weight: 600;
  border: 1px solid rgba(148, 163, 184, 0.35);
  background: rgba(148, 163, 184, 0.14);
  color: rgba(15, 23, 42, 0.7);
}

.entryChip {
  background: rgba(var(--color-primary-rgb), 0.12);
  border-color: rgba(var(--color-primary-rgb), 0.35);
  color: var(--color-primary);
}

.stageBadge {
  border: none;
  color: var(--color-on-primary, #fff);
  letter-spacing: 0.08em;
  text-transform: uppercase;
  font-size: 0.7rem;
}

.stageUpcoming {
  background: linear-gradient(135deg, rgba(var(--color-primary-rgb), 0.9), rgba(79, 70, 229, 0.85));
}

.stageLive {
  background: linear-gradient(135deg, rgba(var(--color-danger-rgb), 0.95), rgba(248, 113, 113, 0.85));
  box-shadow: 0 12px 22px rgba(var(--color-danger-rgb), 0.28);
}

.stageCompleted {
  background: linear-gradient(135deg, #e2e8f0, #cbd5f5);
  color: rgba(15, 23, 42, 0.8);
}

.cardTitle {
  margin: 0;
  font-size: 1.15rem;
  color: var(--color-text);
}

.cardSubtitle {
  margin: 0;
  color: rgba(15, 23, 42, 0.6);
  font-size: 0.9rem;
}

.cardStats {
  display: flex;
  flex-wrap: wrap;
  gap: 0.5rem;
  font-size: 0.8rem;
  color: rgba(15, 23, 42, 0.6);
}

.cardStats span {
  display: inline-flex;
  align-items: center;
  gap: 0.35rem;
  padding: 0.35rem 0.7rem;
  border-radius: 0.85rem;
  background: rgba(var(--color-primary-rgb), 0.08);
  border: 1px solid rgba(var(--color-primary-rgb), 0.2);
}

.cardFooter {
  display: flex;
  justify-content: space-between;
  align-items: center;
  gap: 0.75rem;
  padding: 0.9rem 1.2rem 1.2rem;
}

.loadMore {
  margin: 1.5rem auto 0;
  display: inline-flex;
  align-items: center;
  justify-content: center;
  gap: 0.5rem;
  padding: 0.65rem 1.75rem;
  border-radius: 999px;
  border: 1px solid rgba(var(--color-primary-rgb), 0.25);
  background: rgba(var(--color-primary-rgb), 0.12);
  color: var(--color-primary);
  font-weight: 600;
  cursor: pointer;
  transition: background 0.2s ease, transform 0.2s ease;
}

.loadMore:disabled {
  opacity: 0.7;
  cursor: progress;
}

.loadMore:not(:disabled):hover {
  transform: translateY(-1px);
}

.spin {
  animation: spin 1s linear infinite;
}

@keyframes shimmer {
  0% {
    background-position: 200% 0;
  }
  100% {
    background-position: -200% 0;
  }
}

@keyframes spin {
  from {
    transform: rotate(0deg);
  }
  to {
    transform: rotate(360deg);
  }
}

.primaryAction,
.secondaryAction,
.ghostAction {
  display: inline-flex;
  align-items: center;
  justify-content: center;
  gap: 0.4rem;
  border-radius: 999px;
  padding: 0.55rem 1.5rem;
  font-weight: 600;
  border: none;
  cursor: pointer;
  transition: transform 0.2s ease, box-shadow 0.2s ease, background 0.2s ease, color 0.2s ease;
}

.primaryAction {
  background: linear-gradient(135deg, var(--color-primary), #4f46e5);
  color: var(--color-on-primary, #fff);
  box-shadow: 0 16px 36px rgba(var(--color-primary-rgb), 0.35);
}

.primaryAction:disabled {
  cursor: progress;
  opacity: 0.85;
  box-shadow: none;
}

.secondaryAction {
  background: rgba(var(--color-primary-rgb), 0.12);
  color: var(--color-primary);
  border: 1px solid rgba(var(--color-primary-rgb), 0.25);
}

.ghostAction {
  background: rgba(255, 255, 255, 0.6);
  color: rgba(15, 23, 42, 0.75);
  border: 1px solid rgba(148, 163, 184, 0.45);
}

.primaryAction:hover:not(:disabled),
.secondaryAction:hover,
.ghostAction:hover {
  transform: translateY(-1px);
}

.message {
  margin: 0;
=======
}

.refreshButton:not(:disabled):hover {
  background-color: rgba(148, 163, 184, 0.2);
}

.tabs {
  display: flex;
  flex-wrap: wrap;
  gap: 0.75rem;
}

.tab,
.activeTab {
  border: 1px solid rgba(148, 163, 184, 0.4);
  border-radius: 999px;
  padding: 0.4rem 1.2rem;
  background: transparent;
  color: rgba(15, 23, 42, 0.7);
  font-weight: 600;
  cursor: pointer;
  transition: background-color 0.2s ease, color 0.2s ease;
}

.activeTab {
  background-color: rgba(var(--color-primary-rgb), 0.12);
  color: var(--color-primary);
}

.tabContent {
  flex: 1;
}

.list {
  margin: 0;
  padding: 0;
  list-style: none;
  display: flex;
  flex-direction: column;
  gap: 0.75rem;
}

.listItem {
  display: flex;
  align-items: center;
  justify-content: space-between;
  padding: 0.75rem 1rem;
  border-radius: 0.75rem;
  border: 1px solid rgba(148, 163, 184, 0.25);
  background-color: rgba(255, 255, 255, 0.6);
  backdrop-filter: blur(6px);
}

.listTitle {
  font-weight: 600;
  color: var(--color-text);
}

.listMeta {
  font-size: 0.875rem;
  color: rgba(15, 23, 42, 0.6);
}

.message {
  margin: 0;
>>>>>>> f4486116
  padding: 1.5rem;
  border-radius: 0.75rem;
  border: 1px dashed rgba(148, 163, 184, 0.4);
  color: rgba(15, 23, 42, 0.7);
}<|MERGE_RESOLUTION|>--- conflicted
+++ resolved
@@ -38,340 +38,6 @@
 .refreshButton:disabled {
   opacity: 0.6;
   cursor: progress;
-<<<<<<< HEAD
-}
-
-.refreshButton:not(:disabled):hover {
-  background-color: rgba(148, 163, 184, 0.2);
-}
-
-.tabs {
-  display: flex;
-  flex-wrap: wrap;
-  gap: 0.75rem;
-}
-
-.tab,
-.activeTab {
-  border: 1px solid rgba(148, 163, 184, 0.4);
-  border-radius: 999px;
-  padding: 0.4rem 1.2rem;
-  background: transparent;
-  color: rgba(15, 23, 42, 0.7);
-  font-weight: 600;
-  cursor: pointer;
-  transition: background-color 0.2s ease, color 0.2s ease;
-}
-
-.activeTab {
-  background-color: rgba(var(--color-primary-rgb), 0.12);
-  color: var(--color-primary);
-}
-
-.tabContent {
-  flex: 1;
-}
-
-.skeletonGrid {
-  display: grid;
-  gap: clamp(1rem, 2.5vw, 1.75rem);
-  grid-template-columns: repeat(auto-fit, minmax(260px, 1fr));
-}
-
-.skeletonCard {
-  height: 320px;
-  border-radius: 1.25rem;
-  background: linear-gradient(90deg, rgba(226, 232, 240, 0.55), rgba(241, 245, 249, 0.9), rgba(226, 232, 240, 0.55));
-  background-size: 200% 100%;
-  animation: shimmer 1.5s ease-in-out infinite;
-  border: 1px solid rgba(148, 163, 184, 0.35);
-  box-shadow: 0 12px 28px rgba(15, 23, 42, 0.06);
-}
-
-.feedbackCard {
-  border-radius: 1rem;
-  border: 1px solid rgba(148, 163, 184, 0.35);
-  padding: clamp(1.5rem, 3vw, 2.5rem);
-  background: rgba(255, 255, 255, 0.7);
-  text-align: center;
-  color: rgba(15, 23, 42, 0.75);
-  box-shadow: 0 18px 32px rgba(15, 23, 42, 0.08);
-}
-
-.feedbackCard h3 {
-  margin-top: 0;
-  margin-bottom: 0.5rem;
-  font-size: 1.15rem;
-  color: var(--color-text);
-}
-
-.feedbackCard p {
-  margin: 0;
-  color: rgba(15, 23, 42, 0.65);
-}
-
-.gridHeader {
-  display: flex;
-  flex-wrap: wrap;
-  gap: 1.5rem;
-  justify-content: space-between;
-  align-items: flex-start;
-  margin-bottom: 0.75rem;
-}
-
-.gridHeader h3 {
-  margin: 0;
-  font-size: 1.15rem;
-  color: var(--color-text);
-}
-
-.gridHeader p {
-  margin: 0.35rem 0 0;
-  font-size: 0.9rem;
-  color: rgba(15, 23, 42, 0.6);
-}
-
-.gridHints {
-  display: flex;
-  flex-wrap: wrap;
-  gap: 0.75rem;
-  color: rgba(15, 23, 42, 0.6);
-}
-
-.gridHints span {
-  display: inline-flex;
-  align-items: center;
-  gap: 0.35rem;
-  padding: 0.35rem 0.75rem;
-  border-radius: 0.85rem;
-  background: rgba(var(--color-primary-rgb), 0.08);
-  border: 1px solid rgba(var(--color-primary-rgb), 0.2);
-}
-
-.cardsGrid {
-  display: grid;
-  gap: clamp(1rem, 2.5vw, 1.75rem);
-  grid-template-columns: repeat(auto-fit, minmax(260px, 1fr));
-}
-
-.card {
-  display: flex;
-  flex-direction: column;
-  background: var(--color-surface, #ffffff);
-  border-radius: 1.25rem;
-  border: 1px solid rgba(148, 163, 184, 0.26);
-  overflow: hidden;
-  box-shadow: 0 18px 36px rgba(15, 23, 42, 0.08);
-}
-
-.cardMedia {
-  min-height: 180px;
-  background: #eff3ff center/cover no-repeat;
-  position: relative;
-}
-
-.highlightBadge {
-  position: absolute;
-  top: 0.85rem;
-  left: 0.85rem;
-  background: rgba(255, 255, 255, 0.85);
-  color: var(--color-primary);
-  border-radius: 999px;
-  padding: 0.2rem 0.6rem;
-  font-size: 0.75rem;
-  font-weight: 600;
-  border: 1px solid rgba(var(--color-primary-rgb), 0.25);
-}
-
-.cardBody {
-  padding: 1.1rem 1.2rem 0.9rem;
-  display: flex;
-  flex-direction: column;
-  gap: 0.6rem;
-}
-
-.cardChips {
-  display: flex;
-  flex-wrap: wrap;
-  gap: 0.4rem;
-}
-
-.categoryChip,
-.entryChip,
-.stageBadge {
-  display: inline-flex;
-  align-items: center;
-  gap: 0.35rem;
-  padding: 0.35rem 0.85rem;
-  border-radius: 999px;
-  font-size: 0.8rem;
-  font-weight: 600;
-  border: 1px solid rgba(148, 163, 184, 0.35);
-  background: rgba(148, 163, 184, 0.14);
-  color: rgba(15, 23, 42, 0.7);
-}
-
-.entryChip {
-  background: rgba(var(--color-primary-rgb), 0.12);
-  border-color: rgba(var(--color-primary-rgb), 0.35);
-  color: var(--color-primary);
-}
-
-.stageBadge {
-  border: none;
-  color: var(--color-on-primary, #fff);
-  letter-spacing: 0.08em;
-  text-transform: uppercase;
-  font-size: 0.7rem;
-}
-
-.stageUpcoming {
-  background: linear-gradient(135deg, rgba(var(--color-primary-rgb), 0.9), rgba(79, 70, 229, 0.85));
-}
-
-.stageLive {
-  background: linear-gradient(135deg, rgba(var(--color-danger-rgb), 0.95), rgba(248, 113, 113, 0.85));
-  box-shadow: 0 12px 22px rgba(var(--color-danger-rgb), 0.28);
-}
-
-.stageCompleted {
-  background: linear-gradient(135deg, #e2e8f0, #cbd5f5);
-  color: rgba(15, 23, 42, 0.8);
-}
-
-.cardTitle {
-  margin: 0;
-  font-size: 1.15rem;
-  color: var(--color-text);
-}
-
-.cardSubtitle {
-  margin: 0;
-  color: rgba(15, 23, 42, 0.6);
-  font-size: 0.9rem;
-}
-
-.cardStats {
-  display: flex;
-  flex-wrap: wrap;
-  gap: 0.5rem;
-  font-size: 0.8rem;
-  color: rgba(15, 23, 42, 0.6);
-}
-
-.cardStats span {
-  display: inline-flex;
-  align-items: center;
-  gap: 0.35rem;
-  padding: 0.35rem 0.7rem;
-  border-radius: 0.85rem;
-  background: rgba(var(--color-primary-rgb), 0.08);
-  border: 1px solid rgba(var(--color-primary-rgb), 0.2);
-}
-
-.cardFooter {
-  display: flex;
-  justify-content: space-between;
-  align-items: center;
-  gap: 0.75rem;
-  padding: 0.9rem 1.2rem 1.2rem;
-}
-
-.loadMore {
-  margin: 1.5rem auto 0;
-  display: inline-flex;
-  align-items: center;
-  justify-content: center;
-  gap: 0.5rem;
-  padding: 0.65rem 1.75rem;
-  border-radius: 999px;
-  border: 1px solid rgba(var(--color-primary-rgb), 0.25);
-  background: rgba(var(--color-primary-rgb), 0.12);
-  color: var(--color-primary);
-  font-weight: 600;
-  cursor: pointer;
-  transition: background 0.2s ease, transform 0.2s ease;
-}
-
-.loadMore:disabled {
-  opacity: 0.7;
-  cursor: progress;
-}
-
-.loadMore:not(:disabled):hover {
-  transform: translateY(-1px);
-}
-
-.spin {
-  animation: spin 1s linear infinite;
-}
-
-@keyframes shimmer {
-  0% {
-    background-position: 200% 0;
-  }
-  100% {
-    background-position: -200% 0;
-  }
-}
-
-@keyframes spin {
-  from {
-    transform: rotate(0deg);
-  }
-  to {
-    transform: rotate(360deg);
-  }
-}
-
-.primaryAction,
-.secondaryAction,
-.ghostAction {
-  display: inline-flex;
-  align-items: center;
-  justify-content: center;
-  gap: 0.4rem;
-  border-radius: 999px;
-  padding: 0.55rem 1.5rem;
-  font-weight: 600;
-  border: none;
-  cursor: pointer;
-  transition: transform 0.2s ease, box-shadow 0.2s ease, background 0.2s ease, color 0.2s ease;
-}
-
-.primaryAction {
-  background: linear-gradient(135deg, var(--color-primary), #4f46e5);
-  color: var(--color-on-primary, #fff);
-  box-shadow: 0 16px 36px rgba(var(--color-primary-rgb), 0.35);
-}
-
-.primaryAction:disabled {
-  cursor: progress;
-  opacity: 0.85;
-  box-shadow: none;
-}
-
-.secondaryAction {
-  background: rgba(var(--color-primary-rgb), 0.12);
-  color: var(--color-primary);
-  border: 1px solid rgba(var(--color-primary-rgb), 0.25);
-}
-
-.ghostAction {
-  background: rgba(255, 255, 255, 0.6);
-  color: rgba(15, 23, 42, 0.75);
-  border: 1px solid rgba(148, 163, 184, 0.45);
-}
-
-.primaryAction:hover:not(:disabled),
-.secondaryAction:hover,
-.ghostAction:hover {
-  transform: translateY(-1px);
-}
-
-.message {
-  margin: 0;
-=======
 }
 
 .refreshButton:not(:disabled):hover {
@@ -437,7 +103,6 @@
 
 .message {
   margin: 0;
->>>>>>> f4486116
   padding: 1.5rem;
   border-radius: 0.75rem;
   border: 1px dashed rgba(148, 163, 184, 0.4);
