--- conflicted
+++ resolved
@@ -1,28 +1,12 @@
 import { useEffect, useMemo, useState } from 'react';
 import { useDispatch, useSelector } from 'react-redux';
-<<<<<<< HEAD
-import { Clock, Loader2, RefreshCw, Trophy, Users } from 'lucide-react';
-import { useNavigate } from 'react-router-dom';
-=======
 import { RefreshCw } from 'lucide-react';
->>>>>>> f4486116
 import type { RootState, AppDispatch } from '@/store';
 import { createEventsQueryKey, fetchEvents } from '@/store/events.slice';
 import type { EventSummary } from '@/types/events';
 import styles from './EventsHub.module.scss';
 
 type TabKey = 'all' | 'events' | 'tournaments' | 'registrations';
-<<<<<<< HEAD
-
-type ExtendedEventSummary = EventSummary & {
-  myRegistrationStatus?: string | null;
-  registrationStatus?: string | null;
-  registration?: { status?: string | null } | null;
-};
-
-type EventStage = 'live' | 'upcoming' | 'completed';
-=======
->>>>>>> f4486116
 
 type ExtendedEventSummary = EventSummary & {
   myRegistrationStatus?: string | null;
@@ -43,39 +27,10 @@
   return status !== 'withdrawn' && status !== 'canceled';
 };
 
-<<<<<<< HEAD
-const safeImage = (url?: string | null) =>
-  typeof url === 'string' && url.trim().length > 0 ? url : fallbackImage;
-
-const TABS: Array<{ id: TabKey; label: string }> = [
-  { id: 'all', label: 'All' },
-  { id: 'events', label: 'Events' },
-  { id: 'tournaments', label: 'Tournaments' },
-  { id: 'registrations', label: 'My Registrations' },
-];
-
-const isRegistered = (event: ExtendedEventSummary) => {
-  const status = event.myRegistrationStatus ?? event.registrationStatus ?? event.registration?.status;
-  if (!status) return false;
-  return status !== 'withdrawn' && status !== 'canceled';
-};
-
-=======
->>>>>>> f4486116
 const EventsHub = () => {
   const dispatch = useDispatch<AppDispatch>();
   const eventsState = useSelector((state: RootState) => state.events.list);
   const [activeTab, setActiveTab] = useState<TabKey>('all');
-<<<<<<< HEAD
-  const [now, setNow] = useState(() => Date.now());
-  const [busy, setBusy] = useState(false);
-
-  useEffect(() => {
-    const interval = window.setInterval(() => setNow(Date.now()), 60000);
-    return () => window.clearInterval(interval);
-  }, []);
-=======
->>>>>>> f4486116
 
   const queryParams = useMemo(() => ({ page: 1, pageSize: 50 }), []);
   const queryKey = useMemo(() => createEventsQueryKey(queryParams), [queryParams]);
@@ -104,7 +59,6 @@
       registrations: registeredItems,
     } satisfies Record<TabKey, ExtendedEventSummary[]>;
   }, [items, registeredItems, registeredIds]);
-<<<<<<< HEAD
 
   const handleRefresh = () => {
     dispatch(fetchEvents({ ...queryParams }));
@@ -160,7 +114,6 @@
     }
     if (stage === 'upcoming' && Number.isFinite(startAt)) {
       return `Starts in ${formatCountdown(startAt, now)}`;
-=======
 
   const handleRefresh = () => {
     dispatch(fetchEvents({ ...queryParams }));
@@ -169,10 +122,8 @@
   const renderList = (list: ExtendedEventSummary[]) => {
     if (eventsState.loading && list.length === 0) {
       return <p className={styles.message}>Loading events…</p>;
->>>>>>> f4486116
-    }
-
-<<<<<<< HEAD
+    }
+
   const renderPrimaryCta = (event: EventSummary) => {
     const stage = determineStage(event, now);
     if (stage === 'completed') {
@@ -333,7 +284,6 @@
     );
   };
 
-=======
     if (eventsState.error && list.length === 0) {
       return <p className={styles.message}>Unable to load events. Please try again.</p>;
     }
@@ -354,7 +304,6 @@
     );
   };
 
->>>>>>> f4486116
   return (
     <div className={styles.page}>
       <header className={styles.header}>
