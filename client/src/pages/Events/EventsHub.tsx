--- conflicted
+++ resolved
@@ -1,28 +1,12 @@
 import { useEffect, useMemo, useState } from 'react';
 import { useDispatch, useSelector } from 'react-redux';
-<<<<<<< HEAD
-import { Clock, RefreshCw, Trophy, Users } from 'lucide-react';
-import { useNavigate } from 'react-router-dom';
-=======
 import { RefreshCw } from 'lucide-react';
->>>>>>> 2da8dd2b
 import type { RootState, AppDispatch } from '@/store';
 import { createEventsQueryKey, fetchEvents } from '@/store/events.slice';
 import type { EventSummary } from '@/types/events';
 import styles from './EventsHub.module.scss';
 
 type TabKey = 'all' | 'events' | 'tournaments' | 'registrations';
-<<<<<<< HEAD
-
-type ExtendedEventSummary = EventSummary & {
-  myRegistrationStatus?: string | null;
-  registrationStatus?: string | null;
-  registration?: { status?: string | null } | null;
-};
-
-type EventStage = 'live' | 'upcoming' | 'completed';
-=======
->>>>>>> 2da8dd2b
 
 type ExtendedEventSummary = EventSummary & {
   myRegistrationStatus?: string | null;
@@ -43,38 +27,10 @@
   return status !== 'withdrawn' && status !== 'canceled';
 };
 
-<<<<<<< HEAD
-const safeImage = (url?: string | null) =>
-  typeof url === 'string' && url.trim().length > 0 ? url : fallbackImage;
-
-const TABS: Array<{ id: TabKey; label: string }> = [
-  { id: 'all', label: 'All' },
-  { id: 'events', label: 'Events' },
-  { id: 'tournaments', label: 'Tournaments' },
-  { id: 'registrations', label: 'My Registrations' },
-];
-
-const isRegistered = (event: ExtendedEventSummary) => {
-  const status = event.myRegistrationStatus ?? event.registrationStatus ?? event.registration?.status;
-  if (!status) return false;
-  return status !== 'withdrawn' && status !== 'canceled';
-};
-
-=======
->>>>>>> 2da8dd2b
 const EventsHub = () => {
   const dispatch = useDispatch<AppDispatch>();
   const eventsState = useSelector((state: RootState) => state.events.list);
   const [activeTab, setActiveTab] = useState<TabKey>('all');
-<<<<<<< HEAD
-  const [now, setNow] = useState(() => Date.now());
-
-  useEffect(() => {
-    const interval = window.setInterval(() => setNow(Date.now()), 60000);
-    return () => window.clearInterval(interval);
-  }, []);
-=======
->>>>>>> 2da8dd2b
 
   const queryParams = useMemo(() => ({ page: 1, pageSize: 50 }), []);
   const queryKey = useMemo(() => createEventsQueryKey(queryParams), [queryParams]);
@@ -103,50 +59,6 @@
       registrations: registeredItems,
     } satisfies Record<TabKey, ExtendedEventSummary[]>;
   }, [items, registeredItems, registeredIds]);
-<<<<<<< HEAD
-
-  const handleRefresh = () => {
-    dispatch(fetchEvents({ ...queryParams }));
-  };
-
-  const formatEntryFee = (event: EventSummary) => {
-    const paise =
-      typeof event.entryFeePaise === 'number' && Number.isFinite(event.entryFeePaise)
-        ? event.entryFeePaise
-        : undefined;
-    if (typeof paise === 'number' && paise > 0) {
-      return formatINR(paise);
-    }
-    const rupees =
-      typeof event.entryFee === 'number' && Number.isFinite(event.entryFee) ? event.entryFee : undefined;
-    if (typeof rupees === 'number' && rupees > 0) {
-      return `₹${Math.round(rupees)}`;
-    }
-    return 'FREE';
-  };
-
-  const renderStatusBadge = (event: EventSummary) => {
-    const stage = determineStage(event, now);
-    const stageClass =
-      stage === 'live'
-        ? styles.stageLive
-        : stage === 'completed'
-        ? styles.stageCompleted
-        : styles.stageUpcoming;
-    const label = stage === 'live' ? 'Live' : stage === 'completed' ? 'Completed' : 'Upcoming';
-    return <span className={`${styles.stageBadge} ${stageClass}`}>{label}</span>;
-  };
-
-  const renderCountdown = (event: EventSummary) => {
-    const stage = determineStage(event, now);
-    const startAt = Date.parse(event.startAt);
-    const endAt = event.endAt ? Date.parse(event.endAt) : Number.NaN;
-    if (stage === 'live' && Number.isFinite(endAt)) {
-      return `Ends in ${formatCountdown(endAt, now)}`;
-    }
-    if (stage === 'upcoming' && Number.isFinite(startAt)) {
-      return `Starts in ${formatCountdown(startAt, now)}`;
-=======
 
   const handleRefresh = () => {
     dispatch(fetchEvents({ ...queryParams }));
@@ -155,106 +67,8 @@
   const renderList = (list: ExtendedEventSummary[]) => {
     if (eventsState.loading && list.length === 0) {
       return <p className={styles.message}>Loading events…</p>;
->>>>>>> 2da8dd2b
     }
 
-<<<<<<< HEAD
-  const renderPrimaryAction = (event: EventSummary) => {
-    const stage = determineStage(event, now);
-    if (stage === 'completed') {
-      return (
-        <button
-          type="button"
-          className={styles.secondaryAction}
-          onClick={() => navigate(`/events/${event._id}`)}
-        >
-          View results
-        </button>
-      );
-    }
-
-    const handleClick = () => {
-      if (stage === 'live') {
-        navigate(`/events/${event._id}`);
-      } else {
-        navigate({ pathname: `/events/${event._id}`, hash: 'register' });
-      }
-    };
-
-    return (
-      <button type="button" className={styles.primaryAction} onClick={handleClick}>
-        {stage === 'live' ? 'Watch live' : 'Register now'}
-      </button>
-    );
-  };
-
-  const renderList = (list: ExtendedEventSummary[]) => {
-    if (eventsState.loading && list.length === 0) {
-      return <p className={styles.message}>Loading events…</p>;
-    }
-
-    if (eventsState.error && list.length === 0) {
-      return <p className={styles.message}>Unable to load events. Please try again.</p>;
-    }
-
-    if (list.length === 0) {
-      return <p className={styles.message}>Nothing to show yet.</p>;
-    }
-
-    return (
-      <div className={styles.cardsGrid}>
-        {list.map((event) => {
-          const participantsLabel = event.maxParticipants
-            ? `${Math.min(event.registeredCount ?? 0, event.maxParticipants)}/${event.maxParticipants}`
-            : `${event.registeredCount ?? 0}`;
-
-          return (
-            <article key={event._id} className={styles.card}>
-              <div
-                className={styles.cardMedia}
-                style={{ backgroundImage: `url(${safeImage(event.bannerUrl)})` }}
-                aria-hidden="true"
-              >
-                {event.highlightLabel && <span className={styles.highlightBadge}>{event.highlightLabel}</span>}
-              </div>
-              <div className={styles.cardBody}>
-                <div className={styles.cardChips}>
-                  {event.category && <span className={styles.categoryChip}>{event.category}</span>}
-                  {renderStatusBadge(event)}
-                  <span className={styles.entryChip}>{formatEntryFee(event)}</span>
-                </div>
-                <h3 className={styles.cardTitle}>{event.title}</h3>
-                {event.shortDescription && <p className={styles.cardSubtitle}>{event.shortDescription}</p>}
-                <div className={styles.cardStats}>
-                  <span>
-                    <Clock size={14} /> {renderCountdown(event)}
-                  </span>
-                  <span>
-                    <Users size={14} /> {participantsLabel}
-                  </span>
-                  <span>
-                    <Trophy size={14} /> {event.prizePool || 'Prize TBD'}
-                  </span>
-                </div>
-              </div>
-              <div className={styles.cardFooter}>
-                <button
-                  type="button"
-                  className={styles.ghostAction}
-                  onClick={() => navigate(`/events/${event._id}`)}
-                >
-                  View details
-                </button>
-                {renderPrimaryAction(event)}
-              </div>
-            </article>
-          );
-        })}
-      </div>
-    );
-  };
-
-=======
     if (eventsState.error && list.length === 0) {
       return <p className={styles.message}>Unable to load events. Please try again.</p>;
     }
@@ -275,7 +89,6 @@
     );
   };
 
->>>>>>> 2da8dd2b
   return (
     <div className={styles.page}>
       <header className={styles.header}>
