/**
 * Global design tokens and theme definitions.
 * Tokens for typography, spacing, radii and shadows live on :root
 * so that they apply to every theme. Colour tokens are namespaced
 * under data-theme attributes.
 */

:root {
  /* Blue scale */
  --blue-900: #0B3C8A;
  --blue-800: #1149A6;
  --blue-700: #1657C2;
  --blue-600: #1B63D9;
  --blue-500: #2A75E8;
  --blue-400: #5B95F0;
  --blue-300: #8AB2F6;
  --blue-200: #BDD1FA;
  --blue-100: #E7F0FE;
  --blue-050: #F3F8FF;

  --blue: var(--blue-600);
  /* Neutrals */
  --gray-900: #111827;
  --gray-700: #374151;
  --gray-600: #4B5563;
  --gray-500: #6B7280;
  --gray-300: #D1D5DB;
  --gray-200: #E5E7EB;
  --gray-100: #F3F4F6;
  --white: #FFFFFF;

  /* Typography scale */
  --font-family-sans: 'Inter', 'DM Sans', sans-serif;
  --font-size-xs: 0.75rem;
  --font-size-sm: 0.875rem;
  --font-size-md: 1rem;
  --font-size-lg: 1.25rem;
  --font-size-xl: 1.5rem;

  /* Radii */
  --radius-sm: 8px;
  --radius-md: 12px;
  --radius-lg: 16px;

  /* Shadows */
  --shadow-sm: 0 1px 2px rgba(0, 0, 0, 0.05), 0 1px 3px rgba(0, 0, 0, 0.1);
  --shadow-md: 0 4px 6px rgba(0, 0, 0, 0.1);
  --shadow-lg: 0 10px 15px rgba(0, 0, 0, 0.15);

  /* Spacing scale (4px – 32px) */
  --space-1: 4px;
  --space-2: 8px;
  --space-3: 12px;
  --space-4: 16px;
  --space-5: 24px;
  --space-6: 32px;

  /* Legacy spacing aliases */
  --spacing-xs: var(--space-1);
  --spacing-sm: var(--space-2);
  --spacing-md: var(--space-4);
  --spacing-lg: var(--space-5);
  --spacing-xl: var(--space-6);

  /* Default (Blue Light) colours */
  --color-bg: var(--white);
  --color-surface: var(--white);
  --color-surface-alt: var(--white);
  --color-text: var(--gray-900);
  --color-muted: var(--gray-600);
  --color-primary: var(--blue-600);
  --color-primary-hover: var(--blue-700);
  --color-primary-contrast: var(--white);
  --color-on-primary: var(--color-primary-contrast);
  --color-border: var(--blue-200);
  --color-focus-ring: var(--blue-500);
  --color-success: #16A34A;
  --color-warning: #D97706;
  --color-danger: #DC2626;
  --color-error: var(--color-danger);
  --color-info: var(--blue-600);
  --color-text-secondary: var(--color-muted);
  --overlay-bg: rgba(0, 0, 0, 0.4);

<<<<<<< HEAD
  /* RGB tokens for Tailwind colour utilities */
  --color-bg-rgb: 255 255 255;
  --color-text-rgb: 17 24 39;
  --color-border-rgb: 189 209 250;
  --color-muted-rgb: 75 85 99;
  --color-muted-foreground-rgb: 75 85 99;
  --color-primary-rgb: 27 99 217;
  --color-primary-contrast-rgb: 255 255 255;
  --color-surface-rgb: 255 255 255;
  --color-danger-rgb: 220 38 38;
  --color-danger-contrast-rgb: 255 255 255;
=======
  /* Modern surface tokens */
  --background: #f8fafc;
  --muted: #e2e8f0;
  --primary: var(--color-primary);
  --border: var(--color-border);
  --background-dark: #020817;
  --muted-dark: #0f172a;
>>>>>>> a446a7e0

  /* Legacy colour aliases */
  --color-card: var(--color-surface);
}

/* Blue Light theme (explicit) */
[data-theme='light'] {
  /* Blue scale */
  --blue-900: #0B3C8A;
  --blue-800: #1149A6;
  --blue-700: #1657C2;
  --blue-600: #1B63D9;
  --blue-500: #2A75E8;
  --blue-400: #5B95F0;
  --blue-300: #8AB2F6;
  --blue-200: #BDD1FA;
  --blue-100: #E7F0FE;
  --blue-050: #F3F8FF;

  /* Neutrals */
  --gray-900: #111827;
  --gray-700: #374151;
  --gray-600: #4B5563;
  --gray-500: #6B7280;
  --gray-300: #D1D5DB;
  --gray-200: #E5E7EB;
  --gray-100: #F3F4F6;
  --white: #FFFFFF;

  --color-bg: var(--white);
  --color-surface: var(--white);
  --color-surface-alt: var(--white);
  --color-text: var(--gray-900);
  --color-muted: var(--gray-600);
  --color-primary: var(--blue-600);
  --color-primary-hover: var(--blue-700);
  --color-primary-contrast: var(--white);
  --color-on-primary: var(--color-primary-contrast);
  --color-border: var(--blue-200);
  --color-focus-ring: var(--blue-500);
  --color-success: #16A34A;
  --color-warning: #D97706;
  --color-danger: #DC2626;
  --color-error: var(--color-danger);
  --color-info: var(--blue-600);
  --color-text-secondary: var(--color-muted);

  /* Legacy colour aliases */
  --color-card: var(--color-surface);
  --overlay-bg: rgba(0, 0, 0, 0.4);

<<<<<<< HEAD
  --color-bg-rgb: 255 255 255;
  --color-text-rgb: 17 24 39;
  --color-border-rgb: 189 209 250;
  --color-muted-rgb: 75 85 99;
  --color-muted-foreground-rgb: 75 85 99;
  --color-primary-rgb: 27 99 217;
  --color-primary-contrast-rgb: 255 255 255;
  --color-surface-rgb: 255 255 255;
  --color-danger-rgb: 220 38 38;
  --color-danger-contrast-rgb: 255 255 255;
=======
  --background: #f8fafc;
  --muted: #e2e8f0;
>>>>>>> a446a7e0
}

/* Dark theme */
[data-theme='dark'] {
  --color-bg: var(--white);
  --color-surface: var(--white);
  --color-surface-alt: var(--white);
  --color-text: #f5f5f5;
  --color-muted: #9ca3af;
  --color-primary: #ff3e6c;
  --color-primary-hover: #ff6b81;
  --color-primary-contrast: #ffffff;
  --color-on-primary: var(--color-primary-contrast);
  --color-border: #3f3f46;
  --color-focus-ring: var(--blue-500);
  --color-success: #16A34A;
  --color-warning: #D97706;
  --color-danger: #DC2626;
  --color-error: var(--color-danger);
  --color-info: var(--blue-600);
  --shadow-sm: 0 1px 3px rgba(0, 0, 0, 0.6);
  --shadow-md: 0 4px 6px rgba(0, 0, 0, 0.7);
  --shadow-lg: 0 10px 15px rgba(0, 0, 0, 0.8);

  --color-card: var(--color-surface);
  --overlay-bg: rgba(0, 0, 0, 0.6);
  --color-text-secondary: var(--color-muted);

<<<<<<< HEAD
  --color-bg-rgb: 15 23 42;
  --color-text-rgb: 226 232 240;
  --color-border-rgb: 63 63 70;
  --color-muted-rgb: 148 163 184;
  --color-muted-foreground-rgb: 203 213 225;
  --color-primary-rgb: 236 72 153;
  --color-primary-contrast-rgb: 255 255 255;
  --color-surface-rgb: 30 41 59;
  --color-danger-rgb: 248 113 113;
  --color-danger-contrast-rgb: 17 24 39;
=======
  --background: var(--background-dark);
  --muted: var(--muted-dark);
}

.dark {
  --background: var(--background-dark);
  --muted: var(--muted-dark);
>>>>>>> a446a7e0
}

/* Colourful theme with brand accents */
[data-theme='colorful'] {
  --color-bg: var(--white);
  --color-surface: var(--white);
  --color-surface-alt: var(--white);
  --color-text: #222222;
  --color-muted: #6b7280;
  --color-primary: #ff9800;
  --color-primary-hover: #ffb74d;
  --color-primary-contrast: #ffffff;
  --color-on-primary: var(--color-primary-contrast);
  --color-border: var(--gray-200);
  --color-focus-ring: var(--blue-500);
  --color-success: #16A34A;
  --color-warning: #D97706;
  --color-danger: #DC2626;
  --color-error: var(--color-danger);
  --color-info: var(--blue-600);

  --color-card: var(--color-surface);
  --overlay-bg: rgba(0, 0, 0, 0.4);
  --color-text-secondary: var(--color-muted);

  --color-bg-rgb: 255 255 255;
  --color-text-rgb: 34 34 34;
  --color-border-rgb: 229 231 235;
  --color-muted-rgb: 107 114 128;
  --color-muted-foreground-rgb: 107 114 128;
  --color-primary-rgb: 255 152 0;
  --color-primary-contrast-rgb: 255 255 255;
  --color-surface-rgb: 255 255 255;
  --color-danger-rgb: 220 38 38;
  --color-danger-contrast-rgb: 255 255 255;
}
<|MERGE_RESOLUTION|>--- conflicted
+++ resolved
@@ -82,7 +82,6 @@
   --color-text-secondary: var(--color-muted);
   --overlay-bg: rgba(0, 0, 0, 0.4);
 
-<<<<<<< HEAD
   /* RGB tokens for Tailwind colour utilities */
   --color-bg-rgb: 255 255 255;
   --color-text-rgb: 17 24 39;
@@ -94,7 +93,6 @@
   --color-surface-rgb: 255 255 255;
   --color-danger-rgb: 220 38 38;
   --color-danger-contrast-rgb: 255 255 255;
-=======
   /* Modern surface tokens */
   --background: #f8fafc;
   --muted: #e2e8f0;
@@ -102,7 +100,6 @@
   --border: var(--color-border);
   --background-dark: #020817;
   --muted-dark: #0f172a;
->>>>>>> a446a7e0
 
   /* Legacy colour aliases */
   --color-card: var(--color-surface);
@@ -154,7 +151,6 @@
   --color-card: var(--color-surface);
   --overlay-bg: rgba(0, 0, 0, 0.4);
 
-<<<<<<< HEAD
   --color-bg-rgb: 255 255 255;
   --color-text-rgb: 17 24 39;
   --color-border-rgb: 189 209 250;
@@ -165,10 +161,8 @@
   --color-surface-rgb: 255 255 255;
   --color-danger-rgb: 220 38 38;
   --color-danger-contrast-rgb: 255 255 255;
-=======
   --background: #f8fafc;
   --muted: #e2e8f0;
->>>>>>> a446a7e0
 }
 
 /* Dark theme */
@@ -197,7 +191,6 @@
   --overlay-bg: rgba(0, 0, 0, 0.6);
   --color-text-secondary: var(--color-muted);
 
-<<<<<<< HEAD
   --color-bg-rgb: 15 23 42;
   --color-text-rgb: 226 232 240;
   --color-border-rgb: 63 63 70;
@@ -208,7 +201,6 @@
   --color-surface-rgb: 30 41 59;
   --color-danger-rgb: 248 113 113;
   --color-danger-contrast-rgb: 17 24 39;
-=======
   --background: var(--background-dark);
   --muted: var(--muted-dark);
 }
@@ -216,7 +208,6 @@
 .dark {
   --background: var(--background-dark);
   --muted: var(--muted-dark);
->>>>>>> a446a7e0
 }
 
 /* Colourful theme with brand accents */
